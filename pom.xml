--- conflicted
+++ resolved
@@ -52,11 +52,7 @@
     </scm>
 
     <properties>
-<<<<<<< HEAD
-        <revision>0.0.2</revision>
-=======
-        <revision>0.0.2-SNAPSHOT</revision>
->>>>>>> c8b53632
+        <revision>0.0.3-SNAPSHOT</revision>
     </properties>
 
     <modules>
