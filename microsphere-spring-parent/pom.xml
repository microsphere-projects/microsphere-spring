--- conflicted
+++ resolved
@@ -19,11 +19,7 @@
     <description>Microsphere Spring Parent</description>
 
     <properties>
-<<<<<<< HEAD
         <microsphere-java.version>0.0.6</microsphere-java.version>
-=======
-        <microsphere-java.version>0.0.6-SNAPSHOT</microsphere-java.version>
->>>>>>> c8b53632
         <microsphere-java-enterprise.version>0.0.3</microsphere-java-enterprise.version>
         <spring-boot.version>2.7.18</spring-boot.version>
         <sqlite-jdbc.version>3.36.0.3</sqlite-jdbc.version>
