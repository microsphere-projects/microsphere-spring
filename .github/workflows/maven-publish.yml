# This workflow will build a Java project with Maven, and cache/restore any dependencies to improve the workflow execution time
# For more information see: https://docs.github.com/en/actions/automating-builds-and-tests/building-and-testing-java-with-maven

# This workflow uses actions that are not certified by GitHub.
# They are provided by a third-party and are governed by
# separate terms of service, privacy policy, and support
# documentation.

name: Maven Publish

on:
  push:
    branches: [ 'release-1.x' ]
  workflow_dispatch:
    inputs:
      revision:
        description: 'The version to publish'
        required: true
        default: '0.0.1-SNAPSHOT'

jobs:
  build:
    runs-on: ubuntu-latest
    if:  ${{ inputs.revision }}
    steps:
      - name: Checkout Source
        uses: actions/checkout@v4

      - name: Setup Maven Central Repository
        uses: actions/setup-java@v4
        with:
          java-version: '11'
          distribution: 'temurin'
          server-id: ossrh
          server-username: MAVEN_USERNAME
          server-password: MAVEN_PASSWORD
          cache: maven

      - name: Publish package
<<<<<<< HEAD
        run: mvn
          --batch-mode
          --update-snapshots
          --file pom.xml
          -DargLine="--add-opens=java.base/java.lang=ALL-UNNAMED --add-opens=java.base/java.lang.invoke=ALL-UNNAMED"
          -Drevision=${{ inputs.revision }} 
          -Dgpg.skip=true 
          -Prelease,ci 
          deploy
=======
        run: mvn --batch-mode --update-snapshots -Drevision=${{ inputs.revision }} -Dgpg.skip=true -Prelease,ci clean deploy
>>>>>>> 7058dc6a
        env:
          MAVEN_USERNAME: ${{ secrets.OSS_SONATYPE_USERNAME }}
          MAVEN_PASSWORD: ${{ secrets.OSS_SONATYPE_PASSWORD }}
          SIGN_KEY_ID:  ${{ secrets.OSS_SIGNING_KEY_ID_LONG }}
          SIGN_KEY: ${{ secrets.OSS_SIGNING_KEY }}
          SIGN_KEY_PASS: ${{ secrets.OSS_SIGNING_PASSWORD }}<|MERGE_RESOLUTION|>--- conflicted
+++ resolved
@@ -37,7 +37,6 @@
           cache: maven
 
       - name: Publish package
-<<<<<<< HEAD
         run: mvn
           --batch-mode
           --update-snapshots
@@ -47,9 +46,6 @@
           -Dgpg.skip=true 
           -Prelease,ci 
           deploy
-=======
-        run: mvn --batch-mode --update-snapshots -Drevision=${{ inputs.revision }} -Dgpg.skip=true -Prelease,ci clean deploy
->>>>>>> 7058dc6a
         env:
           MAVEN_USERNAME: ${{ secrets.OSS_SONATYPE_USERNAME }}
           MAVEN_PASSWORD: ${{ secrets.OSS_SONATYPE_PASSWORD }}
